import { OpenAIWorkoutAdapter } from "../src/services/workout.service";
import dotenv from "dotenv";
import { MongoClient } from 'mongodb';
import { v4 as uuidv4 } from 'uuid';
import { WorkoutResult } from "../src/types/workout.types";
import { WorkoutOptions } from "../src/types/workoutOptions.types";

const MONGO_URI: string = process.env.MONGO_URI || "mongodb://localhost:27017/workouts_ai_trainer";

dotenv.config();

async function testGenerateWorkout() {
    const aiAdapter = new OpenAIWorkoutAdapter();
    const mongoClient = new MongoClient(MONGO_URI);
    await mongoClient.connect();
    const mongoDb = mongoClient.db("workouts_ai_trainer");
    const userCollection = mongoDb.collection("users");
    const id = "16dfe456-071e-47c1-b65f-d6072c45842f";

    const userProfile = await userCollection.findOne({ id });
    console.log("User Profile:" + JSON.stringify(userProfile, null, 2));

<<<<<<< HEAD
    const userProfile = {
        name: "Zander",
        age: 47,
        sex: "Male",
        weight: "210 lbs",
        height: "5'7\"",
        nationality: "Filipino",
        userPreferences: {
            fitness_level: "intermediate",
            preferred_training_modality: "CrossFit",
            training_goal: ["muscle gain", "weight loss", "strength and conditioning", "mobility"],
            available_equipment: [
                "45 lb barbell",
                "35 lb barbell",
                "Dumbbells",
                "Bumper Plates weight > 300 lbs",
                "kettlebells",
                "jump ropes",
                "24 inch Ploymetric box",
                "32 inch Ploymetric box",
                "pull up bar",
                "squat rack",
                "Assault Fitness Assault Bike",
                "Assault Fitness Treadmill",
                "Concept 2 Rower"
            ],
            preferred_exercises: [
                "back squats",
                "front squats",
                "deadlifts",
                "rowing",
                "assault bike",
                "clean",
                "power clean",
                "clean and jerk",
                "Power Snatch",
                "snatch",
                "box jumps",
                "pull ups",
                "push ups",
                "dips",
                "burpees",
                "kettlebell swings",
                "presses",
                "push presses",
                "power jerk",
                "jerk",
                "hang power clean",
                "hang power snatch",
                "weighted or unweighted alternative dumbbell lunges"
            ]
        },
        workoutOptions: {
            scaling: "moderate or bodyweight",
            workout_duration:"60 minutes",
            workoutFocus: "Strength & Conditioning",
            preferred_training_days:  ["Monday", "Tuesday", "Wednesday", "Thursday", "Friday", "Saturday", "Sunday"],
            include_warmups: true,
            include_alternate_movements: true,
            include_cooldown: true,
            include_rest_days: true,
            include_benchmark_workouts: true,
        }
=======
    let pastResults: WorkoutResult[] = [];
>>>>>>> 497cae91

    const workoutOptions: WorkoutOptions = {
        "scaling": "lighter weight or bodyweight exercises",
        "includeScalingOptions": true,
        "workoutPlanDuration": "4 weeks",
        "workoutDuration": "60 minutes",
        "workoutFocus": "Strength & Conditioning",
        "preferredTrainingDays": [
            "Monday",
            "Tuesday",
            "Wednesday",
            "Thursday",
            "Friday",
            "Saturday",
            "Sunday"
        ],
        "includeWarmups": true,
        "includeAlternateMovements": true,
        "includeCooldown": true,
        "includeRestDays": true,
        "includeBenchmarkWorkouts": true,
        "periodization": "concurrent"
    };

    // const pastResults = [
        // { workout: "Fran", time: "2:45", scaling: "Rx" },
        // { workout: "Back Squat", weight: "450 lbs", reps: "1" },
        // { workout: "Clean & Jerk", weight: "153 kg", reps: "1" },
        // { workout: "Snatch", weight: "123 kg", reps: "1" }
    // ];

    const continuationToken = null; // Use null initially, test with token later

    try {
        // TODO: Consider including personal bests as a parameter to include in the prompts
        const response = await aiAdapter.generateWorkout("user123", userProfile, pastResults, continuationToken, workoutOptions);

        console.log("Generated Workout Plan:");
        console.log(JSON.stringify(response, null, 2));
    } catch (error) {
        console.error("Error in AI Response:", error);
    }
}

testGenerateWorkout();<|MERGE_RESOLUTION|>--- conflicted
+++ resolved
@@ -20,73 +20,7 @@
     const userProfile = await userCollection.findOne({ id });
     console.log("User Profile:" + JSON.stringify(userProfile, null, 2));
 
-<<<<<<< HEAD
-    const userProfile = {
-        name: "Zander",
-        age: 47,
-        sex: "Male",
-        weight: "210 lbs",
-        height: "5'7\"",
-        nationality: "Filipino",
-        userPreferences: {
-            fitness_level: "intermediate",
-            preferred_training_modality: "CrossFit",
-            training_goal: ["muscle gain", "weight loss", "strength and conditioning", "mobility"],
-            available_equipment: [
-                "45 lb barbell",
-                "35 lb barbell",
-                "Dumbbells",
-                "Bumper Plates weight > 300 lbs",
-                "kettlebells",
-                "jump ropes",
-                "24 inch Ploymetric box",
-                "32 inch Ploymetric box",
-                "pull up bar",
-                "squat rack",
-                "Assault Fitness Assault Bike",
-                "Assault Fitness Treadmill",
-                "Concept 2 Rower"
-            ],
-            preferred_exercises: [
-                "back squats",
-                "front squats",
-                "deadlifts",
-                "rowing",
-                "assault bike",
-                "clean",
-                "power clean",
-                "clean and jerk",
-                "Power Snatch",
-                "snatch",
-                "box jumps",
-                "pull ups",
-                "push ups",
-                "dips",
-                "burpees",
-                "kettlebell swings",
-                "presses",
-                "push presses",
-                "power jerk",
-                "jerk",
-                "hang power clean",
-                "hang power snatch",
-                "weighted or unweighted alternative dumbbell lunges"
-            ]
-        },
-        workoutOptions: {
-            scaling: "moderate or bodyweight",
-            workout_duration:"60 minutes",
-            workoutFocus: "Strength & Conditioning",
-            preferred_training_days:  ["Monday", "Tuesday", "Wednesday", "Thursday", "Friday", "Saturday", "Sunday"],
-            include_warmups: true,
-            include_alternate_movements: true,
-            include_cooldown: true,
-            include_rest_days: true,
-            include_benchmark_workouts: true,
-        }
-=======
     let pastResults: WorkoutResult[] = [];
->>>>>>> 497cae91
 
     const workoutOptions: WorkoutOptions = {
         "scaling": "lighter weight or bodyweight exercises",
